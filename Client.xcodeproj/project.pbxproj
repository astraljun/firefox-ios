--- conflicted
+++ resolved
@@ -551,11 +551,7 @@
 				D3A994961A3686BD008AD1AC /* Browser.swift */,
 				D3968F241A38FE8500CEFD3B /* TabManager.swift */,
 				D301AAED1A3A55B70078DD1D /* TabTrayController.swift */,
-<<<<<<< HEAD
 				E49373581A41FF5000FDB16A /* LocationTextField.swift */,
-=======
-				0AE491A51A41C88C0046C724 /* BackForwardListViewController.swift */,
->>>>>>> af7bd344
 			);
 			path = Browser;
 			sourceTree = "<group>";
